--- conflicted
+++ resolved
@@ -14,10 +14,7 @@
  * limitations under the License.
  */
 
-<<<<<<< HEAD
-=======
-
->>>>>>> fd97a159
+
 @file:OptIn(InternalApi::class)
 
 package cn.codethink.xiaoming.common
